--- conflicted
+++ resolved
@@ -8,11 +8,8 @@
 from copy import deepcopy
 
 import numpy as np
-<<<<<<< HEAD
-=======
 import torch
 import torch.nn.functional as F
->>>>>>> 248268b8
 import torch.optim as optim
 from torch.backends import cudnn
 from torch.optim.lr_scheduler import LambdaLR
@@ -21,18 +18,14 @@
 from torch.utils.tensorboard import SummaryWriter
 from tqdm import tqdm
 
-<<<<<<< HEAD
 from fixmatch.dataset.cifar import get_cifar10, get_cifar100
 from fixmatch.models.confucius_model import *
 from fixmatch.utils import AverageMeter, accuracy
 from logger import Logger
-=======
 from dataset.cifar import DATASET_GETTERS
-from utils import AverageMeter, accuracy
 
 logger = logging.getLogger(__name__)
 best_acc = 0
->>>>>>> 248268b8
 
 
 def save_checkpoint(state, is_best, checkpoint, filename='checkpoint.pth.tar'):
@@ -94,15 +87,8 @@
     parser.add_argument('--arch', default='wideresnet', type=str,
                         choices=['wideresnet', 'resnext'],
                         help='dataset name')
-<<<<<<< HEAD
     parser.add_argument('--epochs', default=256, type=int,
                         help='number of total epochs to run')
-=======
-    parser.add_argument('--total-steps', default=2**20, type=int,
-                        help='number of total steps to run')
-    parser.add_argument('--eval-step', default=1024, type=int,
-                        help='number of eval steps to run')
->>>>>>> 248268b8
     parser.add_argument('--start-epoch', default=0, type=int,
                         help='manual epoch number (useful on restarts)')
     # is this per gpu batch_size? I do not seee data distributed across all 4 cards, guessing from the memory
@@ -124,19 +110,10 @@
                         help='coefficient of unlabeled batch size')
     parser.add_argument('--lambda-u', default=1, type=float,
                         help='coefficient of unlabeled loss')
-<<<<<<< HEAD
     parser.add_argument('--threshold', default=0.98, type=float,
                         help='pseudo label threshold')
     parser.add_argument('--k-img', default=65536, type=int,
                         help='number of labeled examples')
-=======
-    parser.add_argument('--T', default=1, type=float,
-                        help='pseudo label temperature')
-    parser.add_argument('--threshold', default=0.95, type=float,
-                        help='pseudo label threshold')
-    parser.add_argument('--out', default='result',
-                        help='directory to output the result')
->>>>>>> 248268b8
     parser.add_argument('--resume', default='', type=str,
                         help='path to latest checkpoint (default: none)')
     parser.add_argument('--seed', default=None, type=int,
@@ -173,15 +150,10 @@
                                          depth=args.model_depth,
                                          width=args.model_width,
                                          num_classes=args.num_classes)
-<<<<<<< HEAD
 
         logger.log_print("Total params: {:.2f}M".format(
             sum(p.numel() for p in model.parameters()) / 1e6))
 
-=======
-        logger.info("Total params: {:.2f}M".format(
-            sum(p.numel() for p in model.parameters())/1e6))
->>>>>>> 248268b8
         return model
 
     if args.local_rank == -1:
@@ -197,7 +169,6 @@
 
     args.device = device
 
-<<<<<<< HEAD
     if args.dataset == 'cifar10':
         args.num_classes = 10
         if args.arch == 'wideresnet':
@@ -219,14 +190,6 @@
             args.model_width = 64
 
     logger.log_print(
-=======
-    logging.basicConfig(
-        format="%(asctime)s - %(levelname)s - %(name)s -   %(message)s",
-        datefmt="%m/%d/%Y %H:%M:%S",
-        level=logging.INFO if args.local_rank in [-1, 0] else logging.WARN)
-
-    logger.warning(
->>>>>>> 248268b8
         f"Process rank: {args.local_rank}, "
         f"device: {args.device}, "
         f"n_gpu: {args.n_gpu}, "
@@ -242,7 +205,6 @@
         os.makedirs(args.out, exist_ok=True)
         logger.make_writer()
 
-<<<<<<< HEAD
     if args.local_rank not in [-1, 0]:
         torch.distributed.barrier()
 
@@ -253,17 +215,6 @@
         '../../data/cifarfm', args.num_labeled, args.k_img, args.k_img * args.mu)
 
     model = create_model(args)
-=======
-    if args.dataset == 'cifar10':
-        args.num_classes = 10
-        if args.arch == 'wideresnet':
-            args.model_depth = 28
-            args.model_width = 2
-        elif args.arch == 'resnext':
-            args.model_cardinality = 4
-            args.model_depth = 28
-            args.model_width = 4
->>>>>>> 248268b8
 
     elif args.dataset == 'cifar100':
         args.num_classes = 100
@@ -369,7 +320,6 @@
     logger.log_print(f"  Total optimization steps = {args.total_steps}")
 
     model.zero_grad()
-<<<<<<< HEAD
     model = nn.DataParallel(model)
     confucius = nn.DataParallel(confucius)
 
@@ -386,125 +336,15 @@
         train_loss, train_loss_x, train_loss_u, mask_prob, epoch_time = train_one_epoch(
             args, labeled_trainloader, unlabeled_trainloader,
             model, optimizer, confucius, confucius_optim, ema_model, scheduler, epoch, logger)
-=======
-    train(args, labeled_trainloader, unlabeled_trainloader, test_loader,
-          model, optimizer, ema_model, scheduler, writer)
-
-
-def train(args, labeled_trainloader, unlabeled_trainloader, test_loader,
-          model, optimizer, ema_model, scheduler, writer):
-    if args.amp:
-        from apex import amp
-    global best_acc
-    test_accs = []
-    batch_time = AverageMeter()
-    data_time = AverageMeter()
-    losses = AverageMeter()
-    losses_x = AverageMeter()
-    losses_u = AverageMeter()
-    mask_probs = AverageMeter()
-    end = time.time()
-
-    labeled_iter = iter(labeled_trainloader)
-    unlabeled_iter = iter(unlabeled_trainloader)
-
-    model.train()
-    for epoch in range(args.start_epoch, args.epochs):
-        if not args.no_progress:
-            p_bar = tqdm(range(args.eval_step),
-                         disable=args.local_rank not in [-1, 0])
-        for batch_idx in range(args.eval_step):
-            try:
-                inputs_x, targets_x = labeled_iter.next()
-            except:
-                labeled_iter = iter(labeled_trainloader)
-                inputs_x, targets_x = labeled_iter.next()
-
-            try:
-                (inputs_u_w, inputs_u_s), _ = unlabeled_iter.next()
-            except:
-                unlabeled_iter = iter(unlabeled_trainloader)
-                (inputs_u_w, inputs_u_s), _ = unlabeled_iter.next()
-
-            data_time.update(time.time() - end)
-            batch_size = inputs_x.shape[0]
-            inputs = interleave(
-                torch.cat((inputs_x, inputs_u_w, inputs_u_s)), 2*args.mu+1).to(args.device)
-            targets_x = targets_x.to(args.device)
-            logits = model(inputs)
-            logits = de_interleave(logits, 2*args.mu+1)
-            logits_x = logits[:batch_size]
-            logits_u_w, logits_u_s = logits[batch_size:].chunk(2)
-            del logits
-
-            Lx = F.cross_entropy(logits_x, targets_x, reduction='mean')
-
-            pseudo_label = torch.softmax(logits_u_w.detach_()/args.T, dim=-1)
-            max_probs, targets_u = torch.max(pseudo_label, dim=-1)
-            mask = max_probs.ge(args.threshold).float()
-
-            Lu = (F.cross_entropy(logits_u_s, targets_u,
-                                  reduction='none') * mask).mean()
-
-            loss = Lx + args.lambda_u * Lu
-
-            if args.amp:
-                with amp.scale_loss(loss, optimizer) as scaled_loss:
-                    scaled_loss.backward()
-            else:
-                loss.backward()
-
-            losses.update(loss.item())
-            losses_x.update(Lx.item())
-            losses_u.update(Lu.item())
-            optimizer.step()
-            scheduler.step()
-            if args.use_ema:
-                ema_model.update(model)
-            model.zero_grad()
-
-            batch_time.update(time.time() - end)
-            end = time.time()
-            mask_probs.update(mask.mean().item())
-            if not args.no_progress:
-                p_bar.set_description("Train Epoch: {epoch}/{epochs:4}. Iter: {batch:4}/{iter:4}. LR: {lr:.4f}. Data: {data:.3f}s. Batch: {bt:.3f}s. Loss: {loss:.4f}. Loss_x: {loss_x:.4f}. Loss_u: {loss_u:.4f}. Mask: {mask:.2f}. ".format(
-                    epoch=epoch + 1,
-                    epochs=args.epochs,
-                    batch=batch_idx + 1,
-                    iter=args.eval_step,
-                    lr=scheduler.get_last_lr()[0],
-                    data=data_time.avg,
-                    bt=batch_time.avg,
-                    loss=losses.avg,
-                    loss_x=losses_x.avg,
-                    loss_u=losses_u.avg,
-                    mask=mask_probs.avg))
-                p_bar.update()
-
-        if not args.no_progress:
-            p_bar.close()
->>>>>>> 248268b8
 
         if args.use_ema:
             test_model = ema_model.ema
         else:
             test_model = model
 
-<<<<<<< HEAD
         test_loss, test_acc, test_acc_5 = ttest(args, test_loader, test_model, 0, logger)
 
 
-=======
-        if args.local_rank in [-1, 0]:
-            test_loss, test_acc = test(args, test_loader, test_model, epoch)
-
-            writer.add_scalar('train/1.train_loss', losses.avg, epoch)
-            writer.add_scalar('train/2.train_loss_x', losses_x.avg, epoch)
-            writer.add_scalar('train/3.train_loss_u', losses_u.avg, epoch)
-            writer.add_scalar('train/4.mask', mask_probs.avg, epoch)
-            writer.add_scalar('test/1.test_acc', test_acc, epoch)
-            writer.add_scalar('test/2.test_loss', test_loss, epoch)
->>>>>>> 248268b8
 
             is_best = test_acc > best_acc
             best_acc = max(test_acc, best_acc)
@@ -523,7 +363,6 @@
                 'scheduler': scheduler.state_dict(),
             }, is_best, args.out)
 
-<<<<<<< HEAD
         test_accs.append(test_acc)
         if args.local_rank in [-1, 0]:
             logger.auto_log("test", tensorboard=True, epoch=epoch,
@@ -532,18 +371,11 @@
             logger.writer.add_scalar('test/1.test_acc', float(test_acc), epoch)
             logger.writer.add_scalar('test/2.test_loss', float(test_loss), epoch)
 
-=======
-            test_accs.append(test_acc)
-            logger.info('Best top-1 acc: {:.2f}'.format(best_acc))
-            logger.info('Mean top-1 acc: {:.2f}\n'.format(
-                np.mean(test_accs[-20:])))
->>>>>>> 248268b8
 
     if args.local_rank in [-1, 0]:
         logger.writer.close()
 
 
-<<<<<<< HEAD
 def train_one_epoch(args, labeled_trainloader, unlabeled_trainloader,
                     model, optimizer, confucius, confucius_optim, ema_model, scheduler, epoch, logger):
     if args.amp:
@@ -711,9 +543,6 @@
 
 
 def ttest(args, test_loader, model, epoch, logger):
-=======
-def test(args, test_loader, model, epoch):
->>>>>>> 248268b8
     batch_time = AverageMeter()
     data_time = AverageMeter()
     losses = AverageMeter()
